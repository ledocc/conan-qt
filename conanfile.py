--- conflicted
+++ resolved
@@ -49,11 +49,7 @@
     topics = ("conan", "qt", "ui")
     url = "https://github.com/bincrafters/conan-qt"
     homepage = "https://www.qt.io"
-<<<<<<< HEAD
-    license = "http://doc.qt.io/qt-5/lgpl.html"
-=======
     license = "LGPL-3.0-only"
->>>>>>> 0a175fac
     author = "Bincrafters <bincrafters@gmail.com>"
     exports = ["LICENSE.md", "qtmodules.conf", "*.diff"]
     settings = "os", "arch", "compiler", "build_type"
