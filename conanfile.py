--- conflicted
+++ resolved
@@ -30,11 +30,7 @@
     submodules = getsubmodules()
 
     name = "Qt"
-<<<<<<< HEAD
     version = "5.6.3"
-=======
-    version = "5.11.1"
->>>>>>> 908dcefb
     description = "Conan.io package for Qt library."
     url = "https://github.com/bincrafters/conan-qt"
     homepage = "https://www.qt.io/"
@@ -48,22 +44,14 @@
         "shared": [True, False],
         "fPIC": [True, False],
         "opengl": ["no", "es2", "desktop", "dynamic"],
-<<<<<<< HEAD
-        "openssl": ["no", "yes", "linked"],
-=======
         "openssl": [True, False],
->>>>>>> 908dcefb
         "GUI": [True, False],
         "widgets": [True, False],
         "config": "ANY",
         }, **{module: [True,False] for module in submodules}
     )
     no_copy_source = True
-<<<<<<< HEAD
-    default_options = ("shared=True", "fPIC=True", "opengl=no", "openssl=no", "GUI=True", "widgets=True", "config=None") + tuple(module + "=False" for module in submodules)
-=======
     default_options = ("shared=True", "fPIC=True", "opengl=desktop", "openssl=False", "GUI=True", "widgets=True", "config=None") + tuple(module + "=False" for module in submodules)
->>>>>>> 908dcefb
     short_paths = True
     build_policy = "missing"
 
@@ -72,37 +60,24 @@
             pack_names = []
             if tools.os_info.linux_distro == "ubuntu" or tools.os_info.linux_distro == "debian": 
                 pack_names = ["libxcb1-dev", "libx11-dev", "libc6-dev"]
-<<<<<<< HEAD
-            elif tools.os_info.is_linux:
-                pack_names = ["libxcb-devel", "libX11-devel", "glibc-devel"]
-=======
                 if self.options.opengl == "desktop":
                     pack_names.append("libgl1-mesa-dev")
             elif tools.os_info.is_linux and tools.os_info.linux_distro != "arch":
                 pack_names = ["libxcb-devel", "libX11-devel", "glibc-devel"]
                 if self.options.opengl == "desktop":
                     pack_names.append("mesa-libGL-devel")
->>>>>>> 908dcefb
 
             if self.settings.arch == "x86":
                 pack_names = [item+":i386" for item in pack_names]
 
             if pack_names:
                 installer = tools.SystemPackageTool()
-<<<<<<< HEAD
-                installer.update() # Update the package database
-=======
->>>>>>> 908dcefb
                 installer.install(" ".join(pack_names)) # Install the package
 
     def configure(self):
         if self.options.openssl:
             self.requires("OpenSSL/1.1.0g@conan/stable")
             self.options["OpenSSL"].no_zlib = True
-<<<<<<< HEAD
-            self.options["OpenSSL"].shared = False
-=======
->>>>>>> 908dcefb
         if self.options.widgets == True:
             self.options.GUI = True
         if not self.options.GUI:
@@ -118,11 +93,7 @@
             if getattr(self.options, module):
                 enablemodule(self, module)
 
-<<<<<<< HEAD
-    def requirements(self):
-=======
     def system_requirements(self):
->>>>>>> 908dcefb
         if self.options.GUI:
             pack_names = []
             if tools.os_info.linux_distro == "ubuntu" or tools.os_info.linux_distro == "debian": 
@@ -135,10 +106,6 @@
 
             if pack_names:
                 installer = tools.SystemPackageTool()
-<<<<<<< HEAD
-                installer.update() # Update the package database
-=======
->>>>>>> 908dcefb
                 installer.install(" ".join(pack_names)) # Install the package
 
     def source(self):
@@ -151,7 +118,7 @@
         shutil.move("qt-everywhere-opensource-src-%s" % self.version, "qt5")
 
     def build(self):
-        args = ["-opensource", "-confirm-license", "-silent", "-nomake examples", "-nomake tests",
+        args = ["-opensource", "-confirm-license", "-nomake examples", "-nomake tests",
                 "-prefix %s" % self.package_folder]
         if not self.options.GUI:
             args.append("-no-gui")
@@ -187,14 +154,6 @@
         if not self.options.openssl:
             args += ["-no-openssl"]
         else:
-<<<<<<< HEAD
-            args += ["-openssl-linked"]
-        if self.options.openssl != "no":
-            args += ["-I %s" % i for i in self.deps_cpp_info["OpenSSL"].include_paths]
-            libs = self.deps_cpp_info["OpenSSL"].libs
-            lib_paths = self.deps_cpp_info["OpenSSL"].lib_paths
-            args += ["OPENSSL_LIBS=\"%s %s\"" % (" ".join(["-L"+i for i in lib_paths]), " ".join(["-l"+i for i in libs]))]
-=======
             if self.options["OpenSSL"].shared:
                 args += ["-openssl-linked"]
             else:
@@ -203,7 +162,6 @@
             libs = self.deps_cpp_info["OpenSSL"].libs
             lib_paths = self.deps_cpp_info["OpenSSL"].lib_paths
             os.environ["OPENSSL_LIBS"] = " ".join(["-L"+i for i in lib_paths] + ["-l"+i for i in libs])
->>>>>>> 908dcefb
         
         if self.options.config:
             args.append(str(self.options.config))
@@ -242,7 +200,7 @@
                 new_path.append(item)
         os.environ['PATH'] = ';'.join(new_path)
         # end workaround
-        args += ["-xplatform win32-g++"]
+        args += ["-platform win32-g++"]
 
         with tools.environment_append({"MAKEFLAGS":"-j %d" % tools.cpu_count()}):        
             configurePath = os.path.join(self.build_folder, "qtbase", "tools", "configure")
@@ -254,10 +212,7 @@
 
     def _build_unix(self, args):
         if self.settings.os == "Linux":
-<<<<<<< HEAD
             args += ["-silent"]
-=======
->>>>>>> 908dcefb
             if self.options.GUI:
                 args.append("-qt-xcb")
             if self.settings.arch == "x86":
