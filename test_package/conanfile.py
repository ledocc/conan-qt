--- conflicted
+++ resolved
@@ -15,20 +15,6 @@
         tools.mkdir("qmake_folder")
         with tools.chdir("qmake_folder"):
             self.output.info("Building with qmake")
-<<<<<<< HEAD
-            with tools.environment_append(RunEnvironment(self).vars):
-                self.run("qmake %s" % self.source_folder)
-            if self.settings.os == "Windows":
-                if self.settings.compiler == "Visual Studio":
-                    make = find_executable("jom.exe")
-                    if not make:
-                        make = "nmake.exe"                
-                    self.run("%s && %s" % (tools.vcvars_command(self.settings), make))
-                else:
-                    self.run("mingw32-make")
-            else:
-                self.run("make")
-=======
             def qmakeBuild(self):
                 with tools.environment_append(RunEnvironment(self).vars):
                     self.run("qmake %s" % self.source_folder)
@@ -48,7 +34,6 @@
                     qmakeBuild(self)
             else:
                 qmakeBuild(self)
->>>>>>> 908dcefb
                 
         if not self.options["Qt"].shared:
             self.output.info("disabled cmake test with static Qt, because of https://bugreports.qt.io/browse/QTBUG-38913")
