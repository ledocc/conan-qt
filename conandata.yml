sources:
  "5.12.5":
    url: "https://download.qt.io/archive/qt/5.12/5.12.5/single/qt-everywhere-src-5.12.5.tar.xz"
    sha256: "a2299e21db7767caf98242767bffb18a2a88a42fee2d6a393bedd234f8c91298"
  "5.13.1":
    url: "https://download.qt.io/archive/qt/5.13/5.13.1/single/qt-everywhere-src-5.13.1.tar.xz"
    sha256: "adf00266dc38352a166a9739f1a24a1e36f1be9c04bf72e16e142a256436974e"
  "5.13.2":
    url: "https://download.qt.io/archive/qt/5.13/5.13.2/single/qt-everywhere-src-5.13.2.tar.xz"
    sha256: "55e8273536be41f4f63064a79e552a22133848bb419400b6fa8e9fc0dc05de08"
  "5.14.0-alpha":
    url: "https://download.qt.io/development_releases/qt/5.14/5.14.0-alpha/single/qt-everywhere-src-5.14.0-alpha.tar.xz"
    sha256: "5b363eacf6f0d48b568fb38c2168ddb900cfb18a48eaa5e70dac3c3d63563a21"
  "5.14.0-beta1":
    url: "https://download.qt.io/development_releases/qt/5.14/5.14.0-beta1/single/qt-everywhere-src-5.14.0-beta1.tar.xz"
    sha256: "f07cfc26762244bd343190b1b2e8b22708196f017024d6ab59f7fe1c8432f6b3"
  "5.14.0-beta3":
    url: "https://download.qt.io/development_releases/qt/5.14/5.14.0-beta3/single/qt-everywhere-src-5.14.0-beta3.tar.xz"
    sha256: "b75c60644ac26477afabb4997ea55c7d5cefc842bcd3f432f04f1c4fe6d848a3"
  "5.14.0-rc":
    url: "https://download.qt.io/development_releases/qt/5.14/5.14.0-rc/single/qt-everywhere-src-5.14.0-rc.tar.xz"
    sha256: "5d8642b0c5f2f7acd600bc3aac068b7b3455a49e0e3dfc8eaf5883b1d537e1be"
patches:
  "5.13.1":
    - patch_file: "patches/3f9c9db.diff"
      base_path: "qt5/qtbase"
    - patch_file: "patches/a9cc8aa.diff"
      base_path: "qt5/qtmultimedia"
  "5.13.2":
    - patch_file: "patches/3f9c9db_.diff"
      base_path: "qt5/qtbase"
<<<<<<< HEAD
  "5.14.0-beta3":
    - patch_file: "patches/fbde9c7.diff"
      base_path: "qt5/qtbase"
    - patch_file: "patches/aa2a39dea5.diff"
      base_path: "qt5/qtbase"
  "5.14.0-rc":
    - patch_file: "patches/fbde9c7.diff"
      base_path: "qt5/qtbase"
=======
>>>>>>> b42271a6
    - patch_file: "patches/aa2a39dea5.diff"
      base_path: "qt5/qtbase"<|MERGE_RESOLUTION|>--- conflicted
+++ resolved
@@ -29,7 +29,8 @@
   "5.13.2":
     - patch_file: "patches/3f9c9db_.diff"
       base_path: "qt5/qtbase"
-<<<<<<< HEAD
+    - patch_file: "patches/aa2a39dea5.diff"
+      base_path: "qt5/qtbase"
   "5.14.0-beta3":
     - patch_file: "patches/fbde9c7.diff"
       base_path: "qt5/qtbase"
@@ -38,7 +39,5 @@
   "5.14.0-rc":
     - patch_file: "patches/fbde9c7.diff"
       base_path: "qt5/qtbase"
-=======
->>>>>>> b42271a6
     - patch_file: "patches/aa2a39dea5.diff"
       base_path: "qt5/qtbase"